--- conflicted
+++ resolved
@@ -126,19 +126,10 @@
         let syscall = create_syscall();
         let err_others = |err| Error::Others(format!("failed to create container: {}", err));
         let container = ContainerBuilder::new(self.id.clone(), syscall.as_ref())
-<<<<<<< HEAD
-            .with_executor(vec![Box::new(WasmEdgeExecutor::new(stdin, stdout, stderr))])?
-            .with_root_path(self.rootdir.clone())?
-=======
-            .with_executor(vec![Box::new(WasmEdgeExecutor {
-                stdin,
-                stdout,
-                stderr,
-            })])
+            .with_executor(vec![Box::new(WasmEdgeExecutor::new(stdin, stdout, stderr))])
             .map_err(err_others)?
             .with_root_path(self.rootdir.clone())
             .map_err(err_others)?
->>>>>>> 0ef2a517
             .as_init(&self.bundle)
             .with_systemd(false)
             .build()
