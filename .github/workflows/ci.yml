--- conflicted
+++ resolved
@@ -24,13 +24,8 @@
     strategy:
       matrix:
         os: ["ubuntu-latest", "windows-latest"]
-<<<<<<< HEAD
         runtime: ["common", "wasmedge", "wasmtime", "wasmer", "wamr"]
-    uses: ./.github/workflows/action-fmt.yml
-=======
-        runtime: ["common", "wasmedge", "wasmtime", "wasmer"]
     uses: ./.github/workflows/action-check.yml
->>>>>>> 452f4b38
     with:
       os: ${{ matrix.os }}
       runtime: ${{ matrix.runtime }}
