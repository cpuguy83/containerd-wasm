version: 2
updates:
  - package-ecosystem: cargo
    directory: "/"
    schedule:
      interval: "weekly"
<<<<<<< HEAD
    open-pull-requests-limit: 5
    ignore:
      - dependency-name: "wasmtime"
      - dependency-name: "wasi-common"
      - dependency-name: "wasmtime-wasi"
=======
    groups:
      wasmtime-deps:
        patterns:
          - "wasmtime"
          - "wasmtime-common"
          - "wasi-common"
>>>>>>> a3cf6f16
<|MERGE_RESOLUTION|>--- conflicted
+++ resolved
@@ -4,17 +4,10 @@
     directory: "/"
     schedule:
       interval: "weekly"
-<<<<<<< HEAD
     open-pull-requests-limit: 5
-    ignore:
-      - dependency-name: "wasmtime"
-      - dependency-name: "wasi-common"
-      - dependency-name: "wasmtime-wasi"
-=======
     groups:
       wasmtime-deps:
         patterns:
           - "wasmtime"
           - "wasmtime-common"
           - "wasi-common"
->>>>>>> a3cf6f16
